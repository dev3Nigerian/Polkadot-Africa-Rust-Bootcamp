--- conflicted
+++ resolved
@@ -1,17 +1,9 @@
 use std::collections::BTreeMap;
-
-<<<<<<< HEAD
-use crate::balances;
 
 pub struct Pallet {
     balances: BTreeMap<String, u128>,
     base_fee: u128,
     fee_recipient: Option<String>,
-=======
-#[derive(Debug)]
-pub struct Pallet {
-    balances: BTreeMap<String, u128>,
->>>>>>> ecaf98b3
 }
 
 // enum Result<T, E>{
@@ -23,7 +15,6 @@
     pub fn new() -> Self {
         Self {
             balances: BTreeMap::new(),
-<<<<<<< HEAD
             base_fee: 10,
             fee_recipient: None,
         }
@@ -72,8 +63,6 @@
                     .insert(recipient.clone(), recipient_balance + fee);
             }
             None => {}
-=======
->>>>>>> ecaf98b3
         }
         Ok(())
     }
@@ -83,12 +72,14 @@
     }
 
     pub fn balance(&self, who: &String) -> u128 {
+    pub fn balance(&self, who: &String) -> u128 {
         *self.balances.get(who).unwrap_or(&0)
     }
-
-    pub fn get_transfer_cost (&self, amount: u128) -> Result<u128, &'static str> {
+    pub fn get_transfer_cost(&self, amount: u128) -> Result<u128, &'static str> {
         let fee = self.calculate_fee(amount);
-        amount.checked_add(fee).ok_or("Overflow in calculating transfer cost")
+        amount
+            .checked_add(fee)
+            .ok_or("Overflow in calculating transfer cost")
     }
 
     pub fn transfer(
@@ -97,7 +88,6 @@
         receiver: String,
         amount: u128,
     ) -> Result<(), &'static str> {
-<<<<<<< HEAD
         // Add fee calculation
         let fee = self.calculate_fee(amount);
         let sender_balance = self.balance(&sender);
@@ -110,16 +100,11 @@
         if sender_balance < total_needed {
             return Err("Not enough balance for transfer and fee");
         }
-=======
-        let sender_balance = self.balance(&sender);
-        let receiver_balance = self.balance(&receiver);
->>>>>>> ecaf98b3
 
         let new_sender_balance = sender_balance
             .checked_sub(amount)
             .ok_or("Not enough balance")?;
         let new_receiver_balance = receiver_balance.checked_add(amount).ok_or("Overflow")?;
-<<<<<<< HEAD
 
         self.balances.insert(sender.clone(), new_sender_balance);
         self.balances.insert(receiver, new_receiver_balance);
@@ -127,21 +112,17 @@
         //Handle fee payment and deduct from sender's balance
         self.handle_fee_payment(&sender, fee)?;
 
-=======
-
-        self.balances.insert(sender, new_sender_balance);
-        self.balances.insert(receiver, new_receiver_balance);
->>>>>>> ecaf98b3
         Ok(())
     }
 }
 
 #[cfg(test)]
 mod tests {
-<<<<<<< HEAD
     use crate::balances::Pallet;
 
     #[test]
+    fn init_balances() {
+        let mut balances = super::Pallet::new();
     fn init_balances() {
         let mut balances = super::Pallet::new();
 
@@ -150,7 +131,15 @@
         assert_eq!(balances.balance(&"alice".to_string()), 100);
         assert_eq!(balances.balance(&"bob".to_string()), 0);
     }
+        assert_eq!(balances.balance(&"alice".to_string()), 0);
+        balances.set_balance(&"alice".to_string(), 100);
+        assert_eq!(balances.balance(&"alice".to_string()), 100);
+        assert_eq!(balances.balance(&"bob".to_string()), 0);
+    }
 
+    #[test]
+    fn transfer_balance() {
+        let mut balances = super::Pallet::new();
     #[test]
     fn transfer_balance() {
         let mut balances = super::Pallet::new();
@@ -198,54 +187,10 @@
         balances.set_balance(&"alice".to_string(), 100);
         balances.set_balance(&"treasury".to_string(), 10);
 
-        assert_eq!(
-            balances.transfer("alice".to_string(), "bob".to_string(), 30),
-            Ok(())
-        );
-
-        assert_eq!(balances.balance(&"alice".to_string() ),65);
-        assert_eq!(balances.balance(&"treasury".to_string() ),15);
-        assert_eq!(balances.balance(&"bob".to_string() ),30);
-    }
-
-    #[test]
-    fn check_transfer_cost () {
-        let balances = Pallet::new();
-        assert_eq!(balances.get_transfer_cost(100), Ok(110));
-        assert_eq!(balances.get_transfer_cost(200), Ok(220));
-=======
-    #[test]
-    fn init_balances() {
-        let mut balances = super::Pallet::new();
-
-        assert_eq!(balances.balance(&"alice".to_string()), 0);
-        balances.set_balance(&"alice".to_string(), 100);
-        assert_eq!(balances.balance(&"alice".to_string()), 100);
-        assert_eq!(balances.balance(&"bob".to_string()), 0);
-    }
-
-    #[test]
-    fn transfer_balance() {
-        let mut balances = super::Pallet::new();
-
-        assert_eq!(
-            balances.transfer("alice".to_string(), "bob".to_string(), 51),
-            Err("Not enough balance")
-        );
-
-        balances.set_balance(&"alice".to_string(), 100);
-        assert_eq!(
-            balances.transfer("alice".to_string(), "bob".to_string(), 51),
-            Ok(())
-        );
-
-        assert_eq!(balances.balance(&"alice".to_string()), 49);
-        assert_eq!(balances.balance(&"bob".to_string()), 51);
-
-        assert_eq!(
-            balances.transfer("alice".to_string(), "bob".to_string(), 51),
-            Err("Not enough balance")
-        );
->>>>>>> ecaf98b3
-    }
+assert_eq!(
+    balances.transfer("alice".to_string(), "bob".to_string(), 51),
+    Err("No enough balances")
+);
+   
+}
 }